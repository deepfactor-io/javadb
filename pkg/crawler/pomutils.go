--- conflicted
+++ resolved
@@ -2,6 +2,7 @@
 
 import (
 	"net/http"
+	"strings"
 
 	pom "github.com/deepfactor-io/javadb/pkg/crawler/pom"
 	"golang.org/x/xerrors"
@@ -9,7 +10,7 @@
 
 type PomParsedValues struct {
 	Licenses     []string
-	Dependencies []string
+	Dependencies []Dependency
 }
 
 type PomProject struct {
@@ -20,7 +21,7 @@
 	Description  string `xml:"description"`
 	URL          string `xml:"url"`
 	Licenses     []License
-	Dependencies []string
+	Dependencies []Dependency
 }
 
 type License struct {
@@ -30,9 +31,6 @@
 	ClassificationConfidence float64
 }
 
-<<<<<<< HEAD
-func (c *Crawler) parseAndSubstitutePom(url string) (PomProject, error) {
-=======
 type Dependency struct {
 	GroupID    string `xml:"groupId"`
 	ArtifactID string `xml:"artifactId"`
@@ -50,7 +48,6 @@
 }
 
 func parseAndSubstitutePom(url string) (PomProject, error) {
->>>>>>> 453eb42d
 	var project PomProject
 
 	resp, err := http.Get(url)
